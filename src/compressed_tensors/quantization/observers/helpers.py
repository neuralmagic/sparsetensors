# Copyright (c) 2021 - present / Neuralmagic, Inc. All Rights Reserved.
#
# Licensed under the Apache License, Version 2.0 (the "License");
# you may not use this file except in compliance with the License.
# You may obtain a copy of the License at
#
#    http://www.apache.org/licenses/LICENSE-2.0
#
# Unless required by applicable law or agreed to in writing,
# software distributed under the License is distributed on an "AS IS" BASIS,
# WITHOUT WARRANTIES OR CONDITIONS OF ANY KIND, either express or implied.
# See the License for the specific language governing permissions and
# limitations under the License.

from typing import Tuple

import torch
from compressed_tensors.quantization.quant_args import (
    FP8_DTYPE,
    QuantizationArgs,
    QuantizationType,
)
from torch import FloatTensor, IntTensor, Tensor


__all__ = ["calculate_qparams", "calculate_range"]


def calculate_qparams(
    min_vals: Tensor, max_vals: Tensor, quantization_args: QuantizationArgs
) -> Tuple[FloatTensor, IntTensor]:
    """
    :param min_vals: tensor of min value(s) to caluclate scale(s) and zero point(s)
        from
    :param max_vals: tensor of max value(s) to caluclate scale(s) and zero point(s)
        from
    :param quantization_args: settings to quantization
    :return: tuple of the calculated scale(s) and zero point(s)
    """
    min_vals = torch.min(min_vals, torch.zeros_like(min_vals))
    max_vals = torch.max(max_vals, torch.zeros_like(max_vals))
    device = min_vals.device

    bit_min, bit_max = calculate_range(quantization_args, device)
    bit_range = bit_max - bit_min
    zp_dtype = quantization_args.pytorch_dtype()

    if quantization_args.symmetric:
        max_val_pos = torch.max(torch.abs(min_vals), torch.abs(max_vals))
        scales = max_val_pos / (float(bit_range) / 2)
        scales = torch.clamp(scales, min=torch.finfo(torch.float32).eps)
        zero_points = torch.zeros(scales.shape, device=device, dtype=min_vals.dtype)
    else:
        scales = (max_vals - min_vals) / float(bit_range)
        scales = torch.clamp(scales, min=torch.finfo(torch.float32).eps)
        zero_points = bit_min - (min_vals / scales)
        zero_points = torch.clamp(zero_points, bit_min, bit_max)

    # match zero-points to quantized type
    zero_points = zero_points.to(zp_dtype)

    return scales, zero_points


def calculate_range(quantization_args: QuantizationArgs, device: str) -> Tuple:
    """
    Calculated the effective quantization range for the given Quantization Args

    :param quantization_args: quantization args to get range of
    :param device: device to store the range to
    :return: tuple endpoints for the given quantization range
    """
    if quantization_args.type == QuantizationType.INT:
        bit_range = 2**quantization_args.num_bits
        q_max = torch.tensor(bit_range / 2 - 1, device=device)
        q_min = torch.tensor(-bit_range / 2, device=device)
    else:  # QuantizationType.FLOAT
        if quantization_args.num_bits != 8:
            raise ValueError(
                "Floating point quantization is only supported for 8 bits,"
                f"got {quantization_args.num_bits}"
            )
        fp_range_info = torch.finfo(FP8_DTYPE)
        q_max = torch.tensor(fp_range_info.max, device=device)
        q_min = torch.tensor(fp_range_info.min, device=device)

<<<<<<< HEAD
    return q_min, q_max
=======
    if scales.ndim == 0:
        scales = scales.reshape(1)
        zero_points = zero_points.reshape(1)

    return scales, zero_points
>>>>>>> 5896adc1
<|MERGE_RESOLUTION|>--- conflicted
+++ resolved
@@ -59,6 +59,10 @@
     # match zero-points to quantized type
     zero_points = zero_points.to(zp_dtype)
 
+    if scales.ndim == 0:
+        scales = scales.reshape(1)
+        zero_points = zero_points.reshape(1)
+
     return scales, zero_points
 
 
@@ -84,12 +88,4 @@
         q_max = torch.tensor(fp_range_info.max, device=device)
         q_min = torch.tensor(fp_range_info.min, device=device)
 
-<<<<<<< HEAD
-    return q_min, q_max
-=======
-    if scales.ndim == 0:
-        scales = scales.reshape(1)
-        zero_points = zero_points.reshape(1)
-
-    return scales, zero_points
->>>>>>> 5896adc1
+    return q_min, q_max