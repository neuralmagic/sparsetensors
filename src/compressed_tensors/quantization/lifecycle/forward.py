--- conflicted
+++ resolved
@@ -13,11 +13,8 @@
 # limitations under the License.
 
 from functools import wraps
-<<<<<<< HEAD
+from math import ceil
 from typing import Optional
-=======
-from math import ceil
->>>>>>> 05c14875
 
 import torch
 from compressed_tensors.quantization.quant_args import (
@@ -40,20 +37,12 @@
     args: QuantizationArgs,
     dtype: Optional[torch.dtype] = None,
 ) -> torch.Tensor:
-<<<<<<< HEAD
     bit_range = 2**args.num_bits
     q_max = torch.tensor(bit_range / 2 - 1, device=x.device)
     q_min = torch.tensor(-bit_range / 2, device=x.device)
 
     quantized_value = torch.clamp(
-        torch.round(
-            x / scale + zero_point,
-        ),
-=======
-
-    return torch.clamp(
         torch.round(x / scale + zero_point),
->>>>>>> 05c14875
         q_min,
         q_max,
     )
@@ -80,10 +69,6 @@
     zero_point: torch.Tensor,
     args: QuantizationArgs,
 ) -> torch.Tensor:
-<<<<<<< HEAD
-    x_quant = quantize(x, scale, zero_point, args)
-    return dequantize(x_quant, scale, zero_point)
-=======
     """
     Fake quantize the input tensor x depending on the group_size.
     if group_size is greater than 0, then q/dq by groups. The groups
@@ -99,10 +84,6 @@
     :return: fake quantized tensor
 
     """
-    bit_range = 2**args.num_bits
-    max_q = torch.tensor(bit_range / 2 - 1, device=x.device)
-    min_q = torch.tensor(-bit_range / 2, device=x.device)
-
     group_size = args.group_size
 
     # group
@@ -135,7 +116,7 @@
             zp = zero_point[:, i].unsqueeze(1)
 
             idx = i * group_size
-            Q = quantize(x[:, idx : (idx + group_size)], sc, zp, min_q, max_q)
+            Q = quantize(x[:, idx : (idx + group_size)], sc, zp, args)
             DQ[:, idx : (idx + group_size)] = dequantize(Q, sc, zp)
 
     # channel-wise
@@ -145,7 +126,7 @@
         scale = scale.unsqueeze(0)
         zero_point = zero_point.unsqueeze(0)
 
-        Q = quantize(x, scale, zero_point, min_q, max_q)
+        Q = quantize(x, scale, zero_point, args)
         DQ = dequantize(Q, scale, zero_point)
 
     # per-token
@@ -158,15 +139,14 @@
         scale = scale.unsqueeze(1)
         zero_point = zero_point.unsqueeze(1)
 
-        Q = quantize(x, scale, zero_point, min_q, max_q)
+        Q = quantize(x, scale, zero_point, args)
         DQ = dequantize(Q, scale, zero_point)
 
     else:
-        Q = quantize(x, scale, zero_point, min_q, max_q)
+        Q = quantize(x, scale, zero_point, args)
         DQ = dequantize(Q, scale, zero_point)
 
     return DQ
->>>>>>> 05c14875
 
 
 def wrap_module_forward_quantized(module: Module, scheme: QuantizationScheme):
