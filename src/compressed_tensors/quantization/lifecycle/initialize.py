# Copyright (c) 2021 - present / Neuralmagic, Inc. All Rights Reserved.
#
# Licensed under the Apache License, Version 2.0 (the "License");
# you may not use this file except in compliance with the License.
# You may obtain a copy of the License at
#
#    http://www.apache.org/licenses/LICENSE-2.0
#
# Unless required by applicable law or agreed to in writing,
# software distributed under the License is distributed on an "AS IS" BASIS,
# WITHOUT WARRANTIES OR CONDITIONS OF ANY KIND, either express or implied.
# See the License for the specific language governing permissions and
# limitations under the License.


import logging
from typing import Optional

import torch
from compressed_tensors.quantization.lifecycle.forward import (
    wrap_module_forward_quantized,
)
from compressed_tensors.quantization.quant_args import (
    QuantizationArgs,
    QuantizationType,
)
from compressed_tensors.quantization.quant_config import QuantizationStatus
from compressed_tensors.quantization.quant_scheme import QuantizationScheme
from torch.nn import Module, Parameter


__all__ = [
    "initialize_module_for_quantization",
]


_LOGGER = logging.getLogger(__name__)


def initialize_module_for_quantization(
    module: Module,
    scheme: Optional[QuantizationScheme] = None,
):
    """
    attaches appropriate scales, zero points, and observers to a layer
    given its target quantization scheme

    apply to full model with `model.apply(initialize_module_for_quantization)`

    :param module: module to set for calibration
    :param scheme: scheme to use for quantization. if None is provided,
        will attempt to use scheme stored in the module under `quantization_scheme`,
        if not provided, the layer will be skipped
    """
    scheme = scheme or getattr(module, "quantization_scheme", None)
    if scheme is None:
        # no scheme passed and layer not targeted for quantization - skip
        return

    if scheme.input_activations is not None:
        _initialize_scale_zero_point_observer(module, "input", scheme.input_activations)
    if scheme.weights is not None:
        if hasattr(module, "weight"):
            _initialize_scale_zero_point_observer(module, "weight", scheme.weights)
        else:
            _LOGGER.warning(
                f"module type {type(module)} targeted for weight quantization but "
                "has no attribute weight, skipping weight quantization "
                f"for {type(module)}"
            )
    if scheme.output_activations is not None:
        _initialize_scale_zero_point_observer(
            module, "output", scheme.output_activations
        )

    module.quantization_scheme = scheme
    module.quantization_status = QuantizationStatus.INITIALIZED

    # wrap forward call of module to perform quantized actions based on calltime status
    wrap_module_forward_quantized(module, scheme)


def _initialize_scale_zero_point_observer(
    module: Module, base_name: str, quantization_args: QuantizationArgs
):
    # initialize observer module and attach as submodule
    observer = quantization_args.get_observer()
    module.register_module(f"{base_name}_observer", observer)

    if quantization_args.dynamic:
        return  # no need to register a scale and zero point for a dynamic observer

    device = next(module.parameters()).device

    # initializes empty scale and zero point parameters for the module
    init_scale = Parameter(
<<<<<<< HEAD
        torch.empty(0, dtype=module.weight.dtype, device=device), requires_grad=False
=======
        torch.empty(0, dtype=torch.float16, device=device), requires_grad=False
>>>>>>> 7354c4ba
    )
    module.register_parameter(f"{base_name}_scale", init_scale)

    zp_dtype = (
        torch.int8
        if quantization_args.type is QuantizationType.INT
        else module.weight.dtype
    )
    init_zero_point = Parameter(
        torch.empty(0, device=device, dtype=zp_dtype), requires_grad=False
    )
    module.register_parameter(f"{base_name}_zero_point", init_zero_point)<|MERGE_RESOLUTION|>--- conflicted
+++ resolved
@@ -94,11 +94,7 @@
 
     # initializes empty scale and zero point parameters for the module
     init_scale = Parameter(
-<<<<<<< HEAD
-        torch.empty(0, dtype=module.weight.dtype, device=device), requires_grad=False
-=======
         torch.empty(0, dtype=torch.float16, device=device), requires_grad=False
->>>>>>> 7354c4ba
     )
     module.register_parameter(f"{base_name}_scale", init_scale)
 
