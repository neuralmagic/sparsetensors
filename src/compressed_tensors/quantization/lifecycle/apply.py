--- conflicted
+++ resolved
@@ -124,11 +124,7 @@
     :param model: model to apply quantization to
     :param status: status to update the module to
     """
-<<<<<<< HEAD
     current_status = infer_quantization_status(model)
-=======
-    current_status = _infer_status(model)
->>>>>>> 964276d0
 
     if status >= QuantizationStatus.INITIALIZED > current_status:
         model.apply(initialize_module_for_quantization)
