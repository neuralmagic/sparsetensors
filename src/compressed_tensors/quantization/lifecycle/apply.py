--- conflicted
+++ resolved
@@ -277,10 +277,8 @@
         if zp_from_state is not None:  # load the non-zero zero points
             zp.data = zp_from_state.to(device).to(zp.dtype)
         else:  # fill with zeros matching scale shape
-<<<<<<< HEAD
+
             zp.copy_(torch.zeros_like(scale, dtype=zp.dtype).to(device))
-=======
-            zp.data = torch.zeros_like(scale, dtype=zp.dtype).to(device)
 
 
 def _scheme_from_targets(
@@ -346,4 +344,3 @@
         merged_scheme.update(targets=[name])
 
         return QuantizationScheme(**merged_scheme)
->>>>>>> 9ee5001d
