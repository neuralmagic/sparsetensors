# Copyright (c) 2021 - present / Neuralmagic, Inc. All Rights Reserved.
#
# Licensed under the Apache License, Version 2.0 (the "License");
# you may not use this file except in compliance with the License.
# You may obtain a copy of the License at
#
#    http://www.apache.org/licenses/LICENSE-2.0
#
# Unless required by applicable law or agreed to in writing,
# software distributed under the License is distributed on an "AS IS" BASIS,
# WITHOUT WARRANTIES OR CONDITIONS OF ANY KIND, either express or implied.
# See the License for the specific language governing permissions and
# limitations under the License.

import json
import logging
import operator
import os
<<<<<<< HEAD
import re
=======
from copy import deepcopy
>>>>>>> a34618be
from typing import Dict, Optional, Union

import torch
import transformers
from compressed_tensors.base import (
    COMPRESSION_CONFIG_NAME,
    QUANTIZATION_CONFIG_NAME,
    SPARSITY_CONFIG_NAME,
)
from compressed_tensors.compressors import Compressor
from compressed_tensors.config import SparsityCompressionConfig
from compressed_tensors.quantization import (
    QuantizationConfig,
    QuantizationStatus,
    apply_quantization_config,
    load_pretrained_quantization,
)
from compressed_tensors.quantization.utils import (
    is_module_quantized,
    iter_named_leaf_modules,
)
from compressed_tensors.utils import get_safetensors_folder
from compressed_tensors.utils.helpers import fix_fsdp_module_name
from torch import Tensor
from torch.nn import Module, Parameter
from tqdm import tqdm
from transformers import AutoConfig
from transformers.file_utils import CONFIG_NAME


__all__ = ["ModelCompressor"]

_LOGGER: logging.Logger = logging.getLogger(__name__)


class ModelCompressor:
    """
    Handles compression and decompression of a model with a sparsity config and/or
    quantization config.

    Compression LifeCycle
        - compressor = ModelCompressor.from_pretrained_model(model)
        - compressed_state_dict = compressor.compress(model, state_dict)
            - compressor.quantization_compressor.compress(model, state_dict)
            - compressor.sparsity_compressor.compress(model, state_dict)
        - model.save_pretrained(output_dir, state_dict=compressed_state_dict)
        - compressor.update_config(output_dir)

    Decompression LifeCycle
        - compressor = ModelCompressor.from_pretrained(comp_model_path)
        - model = AutoModel.from_pretrained(comp_model_path)
        - compressor.decompress(comp_model_path, model)
            - compressor.sparsity_compressor.decompress(comp_model_path, model)
            - compressor.quantization_compressor.decompress(comp_model_path, model)

    :param sparsity_config: config specifying sparsity compression parameters
    :param quantization_config: config specifying quantization compression parameters
    """

    @classmethod
    def from_pretrained(
        cls,
        pretrained_model_name_or_path: str,
    ) -> Optional["ModelCompressor"]:
        """
        Given a path to a model config, extract the sparsity and/or quantization
        configs and load a ModelCompressor

        :param pretrained_model_name_or_path: path to model config on disk or HF hub
        :return: compressor for the extracted configs
        """
        config = AutoConfig.from_pretrained(pretrained_model_name_or_path)
        compression_config = getattr(config, COMPRESSION_CONFIG_NAME, None)
        if compression_config is None:
            return None

        sparsity_config = cls.parse_sparsity_config(compression_config)
        quantization_config = cls.parse_quantization_config(compression_config)
        if sparsity_config is None and quantization_config is None:
            return None

        if sparsity_config is not None:
            format = sparsity_config.get("format")
            sparsity_config = SparsityCompressionConfig.load_from_registry(
                format, **sparsity_config
            )
        if quantization_config is not None:
            quantization_config = QuantizationConfig.parse_obj(quantization_config)

        return cls(
            sparsity_config=sparsity_config, quantization_config=quantization_config
        )

    @classmethod
    def from_pretrained_model(
        cls,
        model: Module,
        sparsity_config: Union[SparsityCompressionConfig, str, None] = None,
        quantization_format: Optional[str] = None,
    ) -> Optional["ModelCompressor"]:
        """
        Given a pytorch model and optional sparsity and/or quantization configs,
        load the appropriate compressors

        :param model: pytorch model to target for compression
        :param sparsity_config: a filled in sparsity config or string corresponding
            to a sparsity compression algorithm
        :param quantization_format: string corresponding to a quantization compression
            algorithm
        :return: compressor for the extracted configs
        """
        quantization_config = QuantizationConfig.from_pretrained(
            model, format=quantization_format
        )

        if isinstance(sparsity_config, str):  # we passed in a sparsity format
            sparsity_config = SparsityCompressionConfig.load_from_registry(
                sparsity_config
            )

        if sparsity_config is None and quantization_config is None:
            return None

        return cls(
            sparsity_config=sparsity_config, quantization_config=quantization_config
        )

    @staticmethod
    def parse_sparsity_config(compression_config: Dict) -> Union[Dict, None]:
        if compression_config is None:
            return None
        return compression_config.get(SPARSITY_CONFIG_NAME, None)

    @staticmethod
    def parse_quantization_config(compression_config: Dict) -> Union[Dict, None]:
        quantization_config = deepcopy(compression_config)
        quantization_config.pop(SPARSITY_CONFIG_NAME, None)
        if len(quantization_config) == 0:
            quantization_config = None

        return quantization_config

    def __init__(
        self,
        sparsity_config: Optional[SparsityCompressionConfig] = None,
        quantization_config: Optional[QuantizationConfig] = None,
    ):
        self.sparsity_config = sparsity_config
        self.quantization_config = quantization_config
        self.sparsity_compressor = None
        self.quantization_compressor = None

        if sparsity_config is not None:
            self.sparsity_compressor = Compressor.load_from_registry(
                sparsity_config.format, config=sparsity_config
            )
        if quantization_config is not None:
            self.quantization_compressor = Compressor.load_from_registry(
                quantization_config.format, config=quantization_config
            )

    def compress(
        self, model: Module, state_dict: Optional[Dict[str, Tensor]] = None
    ) -> Dict[str, Tensor]:
        """
        Compresses a dense state dict or model with sparsity and/or quantization

        :param model: uncompressed model to compress
        :param model_state: optional uncompressed state_dict to insert into model
        :return: compressed state dict
        """
        if state_dict is None:
            state_dict = model.state_dict()

        compressed_state_dict = state_dict
        quantized_modules_to_args = _get_weight_arg_mappings(model)
        if self.quantization_compressor is not None:
            compressed_state_dict = self.quantization_compressor.compress(
                state_dict, model_quant_args=quantized_modules_to_args
            )

        if self.sparsity_compressor is not None:
            compressed_state_dict = self.sparsity_compressor.compress(
                compressed_state_dict
            )

        # HACK: Override the dtype_byte_size function in transformers to
        # support float8 types. Fix is posted upstream
        # https://github.com/huggingface/transformers/pull/30488
        transformers.modeling_utils.dtype_byte_size = new_dtype_byte_size

        return compressed_state_dict

    def decompress(self, model_path: str, model: Module):
        """
        Overwrites the weights in model with weights decompressed from model_path

        :param model_path: path to compressed weights
        :param model: pytorch model to load decompressed weights into
        """
        model_path = get_safetensors_folder(model_path)
        if self.sparsity_compressor is not None:
            dense_gen = self.sparsity_compressor.decompress(model_path)
            self._replace_weights(dense_gen, model)
            setattr(model, SPARSITY_CONFIG_NAME, self.sparsity_compressor.config)

        if self.quantization_compressor is not None:
            apply_quantization_config(model, self.quantization_config)
            load_pretrained_quantization(model, model_path)
            dense_gen = self.quantization_compressor.decompress(model_path)
            self._replace_weights(dense_gen, model)

            def update_status(module):
                module.quantization_status = QuantizationStatus.FROZEN

            model.apply(update_status)
            setattr(model, QUANTIZATION_CONFIG_NAME, self.quantization_config)

    def update_config(self, save_directory: str):
        """
        Update the model config located at save_directory with compression configs
        for sparsity and/or quantization

        :param save_directory: path to a folder containing a HF model config
        """
        config_file_path = os.path.join(save_directory, CONFIG_NAME)
        if not os.path.exists(config_file_path):
            _LOGGER.warning(
                f"Could not find a valid model config file in "
                f"{save_directory}. Compression config will not be saved."
            )
            return

        with open(config_file_path, "r") as config_file:
            config_data = json.load(config_file)

        config_data[COMPRESSION_CONFIG_NAME] = {}
        if self.quantization_config is not None:
            quant_config_data = self.quantization_config.model_dump()
            config_data[COMPRESSION_CONFIG_NAME] = quant_config_data
        if self.sparsity_config is not None:
            sparsity_config_data = self.sparsity_config.model_dump()
            config_data[COMPRESSION_CONFIG_NAME][
                SPARSITY_CONFIG_NAME
            ] = sparsity_config_data

        with open(config_file_path, "w") as config_file:
            json.dump(config_data, config_file, indent=2, sort_keys=True)

    def _replace_weights(self, dense_weight_generator, model):
        for name, data in tqdm(dense_weight_generator, desc="Decompressing model"):
            # loading the decompressed weights into the model
            model_device = operator.attrgetter(name)(model).device
            data_old = operator.attrgetter(name)(model)
            data_dtype = data_old.dtype
            data_new = Parameter(data.to(model_device).to(data_dtype))
            data_old.data = data_new.data


def _get_weight_arg_mappings(model: Module) -> Dict:
    quantized_modules_to_args = {}
    for name, submodule in iter_named_leaf_modules(model):
        if is_module_quantized(submodule):
            if submodule.quantization_scheme.weights is not None:
                name = fix_fsdp_module_name(name)
                quantized_modules_to_args[name] = submodule.quantization_scheme.weights

    return quantized_modules_to_args


# HACK: Override the dtype_byte_size function in transformers to support float8 types
# Fix is posted upstream https://github.com/huggingface/transformers/pull/30488
def new_dtype_byte_size(dtype):
    if dtype == torch.bool:
        return 1 / 8
    bit_search = re.search(r"[^\d](\d+)_?", str(dtype))
    if bit_search is None:
        raise ValueError(f"`dtype` is not a valid dtype: {dtype}.")
    bit_size = int(bit_search.groups()[0])
    return bit_size // 8<|MERGE_RESOLUTION|>--- conflicted
+++ resolved
@@ -16,11 +16,8 @@
 import logging
 import operator
 import os
-<<<<<<< HEAD
 import re
-=======
 from copy import deepcopy
->>>>>>> a34618be
 from typing import Dict, Optional, Union
 
 import torch
